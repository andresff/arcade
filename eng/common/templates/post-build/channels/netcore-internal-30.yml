parameters:
<<<<<<< HEAD
  dependsOn:
  - Validate
  publishInstallersAndChecksums: false
  symbolPublishingAdditionalParameters: ''
=======
>>>>>>> be7971c9
  artifactsPublishingAdditionalParameters: ''
  dependsOn:
  - Validate
  publishInstallersAndChecksums: false
  symbolPublishingAdditionalParameters: ''

stages:
- stage: NetCore_30_Internal_Servicing_Publishing
  dependsOn: ${{ parameters.dependsOn }}
  variables:
    - template: ../common-variables.yml
  displayName: .NET Core 3.0 Internal Servicing Publishing
  jobs:
  - template: ../setup-maestro-vars.yml

  - job:
    displayName: Symbol Publishing
    dependsOn: setupMaestroVars
    condition: contains(dependencies.setupMaestroVars.outputs['setReleaseVars.InitialChannels'], format('[{0}]', variables.InternalServicing_30_Channel_Id))
    variables:
      - group: DotNet-Symbol-Server-Pats
    pool:
      vmImage: 'windows-2019'
    steps:
      - task: DownloadBuildArtifacts@0
        displayName: Download Blob Artifacts
        inputs:
          artifactName: 'BlobArtifacts'
        continueOnError: true

      - task: DownloadBuildArtifacts@0
        displayName: Download PDB Artifacts
        inputs:
          artifactName: 'PDBArtifacts'
        continueOnError: true

      # This is necessary whenever we want to publish/restore to an AzDO private feed
      # Since sdk-task.ps1 tries to restore packages we need to do this authentication here
      # otherwise it'll complain about accessing a private feed.
      - task: NuGetAuthenticate@0
        displayName: 'Authenticate to AzDO Feeds'

      - task: PowerShell@2
        displayName: Enable cross-org publishing
        inputs:
          filePath: eng\common\enable-cross-org-publishing.ps1
          arguments: -token $(dn-bot-dnceng-artifact-feeds-rw)

      - task: PowerShell@2
        displayName: Publish
        inputs:
          filePath: eng\common\sdk-task.ps1
          arguments: -task PublishToSymbolServers -restore -msbuildEngine dotnet
            /p:DotNetSymbolServerTokenMsdl=$(microsoft-symbol-server-pat)
            /p:DotNetSymbolServerTokenSymWeb=$(symweb-symbol-server-pat)
            /p:PDBArtifactsDirectory='$(Build.ArtifactStagingDirectory)/PDBArtifacts/'
            /p:BlobBasePath='$(Build.ArtifactStagingDirectory)/BlobArtifacts/'
            /p:SymbolPublishingExclusionsFile='$(Build.SourcesDirectory)/eng/SymbolPublishingExclusionsFile.txt'
            /p:Configuration=Release
            /p:PublishToMSDL=false
            ${{ parameters.symbolPublishingAdditionalParameters }}

  - job: publish_assets
    displayName: Publish Assets
    dependsOn: setupMaestroVars
    variables:
      - name: BARBuildId
        value: $[ dependencies.setupMaestroVars.outputs['setReleaseVars.BARBuildId'] ]
      - name: IsStableBuild
        value: $[ dependencies.setupMaestroVars.outputs['setReleaseVars.IsStableBuild'] ]
    condition: contains(dependencies.setupMaestroVars.outputs['setReleaseVars.InitialChannels'], format('[{0}]', variables.InternalServicing_30_Channel_Id))
    pool:
      vmImage: 'windows-2019'
    steps:
      - task: DownloadBuildArtifacts@0
        displayName: Download Package Artifacts
        inputs:
          buildType: current
          artifactName: PackageArtifacts
        continueOnError: true

      - task: DownloadBuildArtifacts@0
        displayName: Download Blob Artifacts
        inputs:
          buildType: current
          artifactName: BlobArtifacts
        continueOnError: true

      - task: DownloadBuildArtifacts@0
        displayName: Download Asset Manifests
        inputs:
          buildType: current
          artifactName: AssetManifests

      - task: NuGetToolInstaller@1
        displayName: 'Install NuGet.exe'

      # This is necessary whenever we want to publish/restore to an AzDO private feed
      - task: NuGetAuthenticate@0
        displayName: 'Authenticate to AzDO Feeds'

      - task: PowerShell@2
        displayName: Enable cross-org publishing
        inputs:
          filePath: eng\common\enable-cross-org-publishing.ps1
          arguments: -token $(dn-bot-dnceng-artifact-feeds-rw)

      - task: PowerShell@2
        displayName: Publish Assets
        inputs:
          filePath: eng\common\sdk-task.ps1
          arguments: -task PublishArtifactsInManifest -restore -msbuildEngine dotnet
            /p:IsStableBuild=$(IsStableBuild)
            /p:IsInternalBuild=$(IsInternalBuild)
            /p:RepositoryName=$(Build.Repository.Name)
            /p:CommitSha=$(Build.SourceVersion)
            /p:NugetPath=$(NuGetExeToolPath)
            /p:AzdoTargetFeedPAT='$(dn-bot-dnceng-universal-packages-rw)'
            /p:AzureStorageTargetFeedPAT='$(dotnetfeed-storage-access-key-1)'
            /p:BARBuildId=$(BARBuildId)
            /p:MaestroApiEndpoint='$(MaestroApiEndPoint)'
            /p:BuildAssetRegistryToken='$(MaestroApiAccessToken)'
            /p:ManifestsBasePath='$(Build.ArtifactStagingDirectory)/AssetManifests/'
            /p:BlobBasePath='$(Build.ArtifactStagingDirectory)/BlobArtifacts/'
            /p:PackageBasePath='$(Build.ArtifactStagingDirectory)/PackageArtifacts/'
            /p:Configuration=Release
            /p:PublishInstallersAndChecksums=true
            /p:ChecksumsTargetStaticFeed=$(InternalChecksumsBlobFeedUrl)
            /p:ChecksumsAzureAccountKey=$(InternalChecksumsBlobFeedKey)
            /p:InstallersTargetStaticFeed=$(InternalInstallersBlobFeedUrl)
            /p:InstallersAzureAccountKey=$(InternalInstallersBlobFeedKey)
            /p:AzureDevOpsStaticShippingFeed='https://pkgs.dev.azure.com/dnceng/_packaging/dotnet3-internal/nuget/v3/index.json'
            /p:AzureDevOpsStaticShippingFeedKey='$(dn-bot-dnceng-artifact-feeds-rw)'
            /p:AzureDevOpsStaticTransportFeed='https://pkgs.dev.azure.com/dnceng/_packaging/dotnet3-internal-transport/nuget/v3/index.json'
            /p:AzureDevOpsStaticTransportFeedKey='$(dn-bot-dnceng-artifact-feeds-rw)'
            /p:AzureDevOpsStaticSymbolsFeed='https://pkgs.dev.azure.com/dnceng/_packaging/dotnet3-internal-symbols/nuget/v3/index.json'
            /p:AzureDevOpsStaticSymbolsFeedKey='$(dn-bot-dnceng-artifact-feeds-rw)'
            /p:PublishToMSDL=false
            ${{ parameters.artifactsPublishingAdditionalParameters }}

      - template: ../../steps/promote-build.yml
        parameters:
          ChannelId: ${{ variables.InternalServicing_30_Channel_Id }}<|MERGE_RESOLUTION|>--- conflicted
+++ resolved
@@ -1,11 +1,4 @@
 parameters:
-<<<<<<< HEAD
-  dependsOn:
-  - Validate
-  publishInstallersAndChecksums: false
-  symbolPublishingAdditionalParameters: ''
-=======
->>>>>>> be7971c9
   artifactsPublishingAdditionalParameters: ''
   dependsOn:
   - Validate
