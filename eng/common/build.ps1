--- conflicted
+++ resolved
@@ -4,14 +4,8 @@
   [string] $projects = "",
   [string][Alias('v')]$verbosity = "minimal",
   [string] $msbuildEngine = $null,
-<<<<<<< HEAD
-  [string] $logFileName = "Build.binlog",
-  [bool] $warnaserror = $true,
-  [bool] $nodereuse = $true,
-=======
   [bool] $warnAsError = $true,
   [bool] $nodeReuse = $true,
->>>>>>> 93b411d2
   [switch] $execute,
   [switch][Alias('r')]$restore,
   [switch] $deployDeps,
@@ -36,15 +30,9 @@
 
 function Print-Usage() {
     Write-Host "Common settings:"
-<<<<<<< HEAD
-    Write-Host "  -configuration <value>  Build configuration Debug, Release"
-    Write-Host "  -verbosity <value>      Msbuild verbosity (q[uiet], m[inimal], n[ormal], d[etailed], and diag[nostic])"
-    Write-Host "  -logFileName <value>    Binlog file name"
-=======
     Write-Host "  -configuration <value>  Build configuration: 'Debug' or 'Release' (short: -c)"
     Write-Host "  -verbosity <value>      Msbuild verbosity: q[uiet], m[inimal], n[ormal], d[etailed], and diag[nostic] (short: -v)"
     Write-Host "  -binaryLog              Output binary log (short: -bl)"
->>>>>>> 93b411d2
     Write-Host "  -help                   Print help and exit"
     Write-Host ""
 
@@ -86,14 +74,10 @@
   }
 }
 
-<<<<<<< HEAD
-  $BuildLog = Join-Path $LogDir $logFileName
-=======
 function Build {
   $toolsetBuildProj = InitializeToolset
   InitializeCustomToolset
   $bl = if ($binaryLog) { "/bl:" + (Join-Path $LogDir "Build.binlog") } else { "" }
->>>>>>> 93b411d2
 
   MSBuild $toolsetBuildProj `
     $bl `
